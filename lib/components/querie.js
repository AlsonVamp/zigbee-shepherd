--- conflicted
+++ resolved
@@ -87,7 +87,6 @@
         var epInfos = [];
 
         _.forEach(fullDev.epList, function (epId) {
-<<<<<<< HEAD
             epQueries.push(function (epInfos) {
                 return querie.endpoint(nwkAddr, epId).then(function (epInfo) {
                     epInfos.push(epInfo);
@@ -99,24 +98,9 @@
         return epQueries.reduce(function (soFar, fn) {
             return soFar.then(fn);
         }, Q(epInfos));
-=======
-            var epQuery = {func: querie.endpoint, nwkAddr: nwkAddr, epId: epId};
-            epQueries.push(epQuery);
-        });
-
-		var result = Q();
-		var resultArray = [];
-		epQueries.forEach(function (f) {
-			result = result.then(function(){
-				return f.func(f.nwkAddr, f.epId).then(res => resultArray.push(res));
-			});
-		});
-		return result.then(() => resultArray);
-
->>>>>>> 37159d0f
     }).then(function (epInfos) {
-		fullDev.endpoints = epInfos;
-		deferred.resolve(fullDev);
+        fullDev.endpoints = epInfos;
+        deferred.resolve(fullDev);
     }).fail(function (err) {
         deferred.reject(err);
     }).done();
